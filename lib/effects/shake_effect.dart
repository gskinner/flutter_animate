--- conflicted
+++ resolved
@@ -22,13 +22,8 @@
 /// Text("Hello").animate().shakeX(amount: 10)
 /// ```
 @immutable
-<<<<<<< HEAD
 class ShakeEffect extends BeginEndEffect<double> {
-  static const int defaultHz = 10;
-=======
-class ShakeEffect extends Effect<double> {
   static const int defaultHz = 8;
->>>>>>> 9e7dfcb8
   static const double defaultRotation = pi / 36;
   static const double defaultMove = 5;
 
